--- conflicted
+++ resolved
@@ -10,12 +10,6 @@
   const coaching = useCoaching(currentUser?.id, false);
   const { success, error } = useAppToast();
   const [activeTab, setActiveTab] = useState('sessions'); // 'sessions', 'payments'
-<<<<<<< HEAD
-=======
-  const [sessionFilter, setSessionFilter] = useState('upcoming'); // 'upcoming', 'past', 'cancelled', 'all'
-  const [hasAccess, setHasAccess] = useState(false);
-  const [checkingAccess, setCheckingAccess] = useState(true);
->>>>>>> 917e226c
   const [paymentSummary, setPaymentSummary] = useState(null);
   const [mySessions, setMySessions] = useState([]);
   const [loadingPayments, setLoadingPayments] = useState(false);
