import { useState, useEffect, useCallback } from 'react';
import { supabase } from '../supabaseClient';

/**
 * Custom hook for managing coaching sessions, schedules, attendance, and payments
 * @param {string} userId - Current user ID
 * @param {boolean} isAdmin - Whether current user is admin
 */
export const useCoaching = (userId, isAdmin = false) => {
  const [state, setState] = useState({
    schedules: [],
    sessions: [],
    attendance: [],
    payments: [],
    loading: {
      schedules: false,
      sessions: false,
      attendance: false,
      payments: false,
    },
    error: null,
  });

  // Helper to update loading state
  const setLoading = useCallback((key, value) => {
    setState(prev => ({
      ...prev,
      loading: { ...prev.loading, [key]: value }
    }));
  }, []);

  // Helper to update data
  const updateData = useCallback((key, value) => {
    setState(prev => ({ ...prev, [key]: value }));
  }, []);

  // ==========================================================================
  // SCHEDULES MANAGEMENT
  // ==========================================================================

  /**
   * Fetch all coaching schedules (admin sees all, users see only active)
   */
  const fetchSchedules = useCallback(async () => {
    setLoading('schedules', true);
    try {
      let query = supabase
        .from('coaching_schedules')
        .select('*')
        .order('day_of_week', { ascending: true });

      if (!isAdmin) {
        query = query.eq('is_active', true);
      }

      const { data, error } = await query;

      if (error) throw error;
      updateData('schedules', data || []);
    } catch (error) {
      console.error('Error fetching schedules:', error);
      updateData('error', error.message);
    } finally {
      setLoading('schedules', false);
    }
  }, [isAdmin, setLoading, updateData]);

  /**
   * Create a new recurring schedule
   */
  const createSchedule = useCallback(async (scheduleData) => {
    try {
      const { data, error } = await supabase
        .from('coaching_schedules')
        .insert([{
          ...scheduleData,
          created_by: userId,
        }])
        .select()
        .single();

      if (error) throw error;
      await fetchSchedules();
      return { data, error: null };
    } catch (error) {
      console.error('Error creating schedule:', error);
      return { data: null, error };
    }
  }, [userId, fetchSchedules]);

  /**
   * Update an existing schedule
   */
  const updateSchedule = useCallback(async (scheduleId, updates) => {
    try {
      const { data, error } = await supabase
        .from('coaching_schedules')
        .update(updates)
        .eq('id', scheduleId)
        .select()
        .single();

      if (error) throw error;
      await fetchSchedules();
      return { data, error: null };
    } catch (error) {
      console.error('Error updating schedule:', error);
      return { data: null, error };
    }
  }, [fetchSchedules]);

  /**
   * Deactivate a schedule (soft delete)
   */
  const deactivateSchedule = useCallback(async (scheduleId) => {
    try {
      const { error } = await supabase
        .from('coaching_schedules')
        .update({
          is_active: false,
          deactivated_at: new Date().toISOString(),
        })
        .eq('id', scheduleId);

      if (error) throw error;
      await fetchSchedules();
      return { error: null };
    } catch (error) {
      console.error('Error deactivating schedule:', error);
      return { error };
    }
  }, [fetchSchedules]);

  /**
   * Generate upcoming sessions from active schedules
   * @param {number} weeksAhead - Number of weeks to generate (default: 4)
   * @param {string} startDate - Optional start date (ISO format: YYYY-MM-DD). If null, uses current date.
   * @param {string[]} scheduleIds - Optional array of schedule IDs to generate for. If null, generates for all active schedules.
   */
  const generateSessions = useCallback(async (weeksAhead = 4, startDate = null, scheduleIds = null) => {
    try {
      const params = { weeks_ahead: weeksAhead };
      if (startDate) {
        params.start_from_date = startDate;
      }
      if (scheduleIds && scheduleIds.length > 0) {
        params.schedule_ids = scheduleIds;
      }

      const { data, error } = await supabase
        .rpc('generate_coaching_sessions', params);

      if (error) throw error;
      return { data, error: null };
    } catch (error) {
      console.error('Error generating sessions:', error);
      return { data: null, error };
    }
  }, []);

  // ==========================================================================
  // SESSIONS MANAGEMENT
  // ==========================================================================

  /**
   * Fetch coaching sessions
   */
  const fetchSessions = useCallback(async (filters = {}) => {
    setLoading('sessions', true);
    try {
      let query = supabase
        .from('coaching_sessions')
        .select(`
          *,
          attendance:coaching_attendance(count),
          schedule:coaching_schedules(session_type, day_of_week)
        `)
        .order('session_date', { ascending: false });

      // Apply filters
      if (filters.status) {
        query = query.eq('status', filters.status);
      }
      if (filters.session_type) {
        query = query.eq('session_type', filters.session_type);
      }
      if (filters.dateFrom) {
        query = query.gte('session_date', filters.dateFrom);
      }
      if (filters.dateTo) {
        query = query.lte('session_date', filters.dateTo);
      }

      const { data, error } = await query;

      if (error) throw error;
      updateData('sessions', data || []);
    } catch (error) {
      console.error('Error fetching sessions:', error);
      updateData('error', error.message);
    } finally {
      setLoading('sessions', false);
    }
  }, [setLoading, updateData]);

  /**
   * Create a manual session (not from schedule)
   */
  const createSession = useCallback(async (sessionData) => {
    try {
      const { data, error } = await supabase
        .from('coaching_sessions')
        .insert([{
          ...sessionData,
          created_by: userId,
          schedule_id: null, // Manual session
        }])
        .select()
        .single();

      if (error) throw error;
      await fetchSessions();
      return { data, error: null };
    } catch (error) {
      console.error('Error creating session:', error);
      return { data: null, error };
    }
  }, [userId, fetchSessions]);

  /**
   * Update a session
   */
  const updateSession = useCallback(async (sessionId, updates) => {
    try {
      const { data, error } = await supabase
        .from('coaching_sessions')
        .update(updates)
        .eq('id', sessionId)
        .select()
        .single();

      if (error) throw error;
      await fetchSessions();
      return { data, error: null };
    } catch (error) {
      console.error('Error updating session:', error);
      return { data: null, error };
    }
  }, [fetchSessions]);

  /**
   * Cancel a session
   */
  const cancelSession = useCallback(async (sessionId, reason = '') => {
    return updateSession(sessionId, {
      status: 'cancelled',
      cancellation_reason: reason,
    });
  }, [updateSession]);

  /**
   * Mark session as completed
   */
  const completeSession = useCallback(async (sessionId) => {
    return updateSession(sessionId, { status: 'completed' });
  }, [updateSession]);

  /**
   * Delete a session completely
   */
  const deleteSession = useCallback(async (sessionId) => {
    try {
      const { error } = await supabase
        .from('coaching_sessions')
        .delete()
        .eq('id', sessionId);

      if (error) throw error;
      await fetchSessions();
      return { error: null };
    } catch (error) {
      console.error('Error deleting session:', error);
      return { error };
    }
  }, [fetchSessions]);

  // ==========================================================================
  // ATTENDANCE MANAGEMENT
  // ==========================================================================

  /**
   * Fetch attendance records
   */
  const fetchAttendance = useCallback(async (filters = {}) => {
    setLoading('attendance', true);
    try {
      let query = supabase
        .from('coaching_attendance')
        .select(`
          *,
          player:profiles!coaching_attendance_player_id_fkey(id, name, email),
          session:coaching_sessions(id, session_date, session_time, session_type, status),
          marked_by_user:profiles!coaching_attendance_marked_by_fkey(id, name)
        `)
        .order('created_at', { ascending: false });

      // Apply filters
      if (filters.sessionId) {
        query = query.eq('session_id', filters.sessionId);
      }
      if (filters.playerId) {
        query = query.eq('player_id', filters.playerId);
      }

      const { data, error } = await query;

      if (error) throw error;
      updateData('attendance', data || []);
    } catch (error) {
      console.error('Error fetching attendance:', error);
      updateData('error', error.message);
    } finally {
      setLoading('attendance', false);
    }
  }, [setLoading, updateData]);

  /**
   * Mark attendance (admin or self-registration)
   */
  const markAttendance = useCallback(async (sessionId, playerId, selfRegistered = false) => {
    try {
      const { data, error } = await supabase
        .from('coaching_attendance')
        .insert([{
          session_id: sessionId,
          player_id: playerId,
          marked_by: userId,
          self_registered: selfRegistered,
        }])
        .select()
        .single();

      if (error) throw error;
      await fetchAttendance();
      return { data, error: null };
    } catch (error) {
      console.error('Error marking attendance:', error);
      return { data: null, error };
    }
  }, [userId, fetchAttendance]);

  /**
   * Remove attendance record
   */
  const removeAttendance = useCallback(async (attendanceId) => {
    try {
      const { error } = await supabase
        .from('coaching_attendance')
        .delete()
        .eq('id', attendanceId);

      if (error) throw error;
      await fetchAttendance();
      return { error: null };
    } catch (error) {
      console.error('Error removing attendance:', error);
      return { error };
    }
  }, [fetchAttendance]);

  /**
   * Get attendance for a specific session
   */
  const getSessionAttendance = useCallback(async (sessionId) => {
    try {
      const { data, error } = await supabase
        .from('coaching_attendance')
        .select(`
          *,
          player:profiles!coaching_attendance_player_id_fkey(id, name, email)
        `)
        .eq('session_id', sessionId)
        .order('created_at', { ascending: true });

      if (error) throw error;
      return { data: data || [], error: null };
    } catch (error) {
      console.error('Error fetching session attendance:', error);
      return { data: [], error };
    }
  }, []);

  /**
   * Get player attendance statistics by session type
   * Returns players sorted by attendance frequency for that session type
   */
  const getPlayerAttendanceStats = useCallback(async (sessionType = null) => {
    try {
      const { data, error } = await supabase
        .rpc('get_player_attendance_stats_by_type', {
          p_session_type: sessionType
        });

      if (error) throw error;
      return { data: data || [], error: null };
    } catch (error) {
      console.error('Error fetching player attendance stats:', error);
      return { data: [], error };
    }
  }, []);

  // ==========================================================================
  // PAYMENT MANAGEMENT
  // ==========================================================================

  /**
   * Fetch payment records
   */
  const fetchPayments = useCallback(async (filters = {}) => {
    setLoading('payments', true);
    try {
      let query = supabase
        .from('coaching_payments')
        .select(`
          *,
          player:profiles!coaching_payments_player_id_fkey(id, name, email),
          sessions:coaching_payment_sessions(
            session:coaching_sessions(id, session_date, session_type)
          )
        `)
        .order('created_at', { ascending: false });

      // Apply filters
      if (filters.status) {
        query = query.eq('status', filters.status);
      }
      if (filters.playerId) {
        query = query.eq('player_id', filters.playerId);
      }

      const { data, error } = await query;

      if (error) throw error;
      updateData('payments', data || []);
    } catch (error) {
      console.error('Error fetching payments:', error);
      updateData('error', error.message);
    } finally {
      setLoading('payments', false);
    }
  }, [setLoading, updateData]);

  /**
   * Get unpaid sessions for a player
   */
  const getUnpaidSessions = useCallback(async (playerId, periodStart = null, periodEnd = null) => {
    try {
      const { data, error } = await supabase
        .rpc('get_unpaid_coaching_sessions', {
          p_player_id: playerId,
          p_billing_period_start: periodStart,
          p_billing_period_end: periodEnd,
        });

      if (error) throw error;
      return { data: data || [], error: null };
    } catch (error) {
      console.error('Error fetching unpaid sessions:', error);
      return { data: [], error };
    }
  }, []);

  /**
   * Create a payment request
   */
  const createPaymentRequest = useCallback(async (playerId, periodStart, periodEnd, deadline = null) => {
    try {
      const { data, error } = await supabase
        .rpc('create_coaching_payment_request', {
          p_player_id: playerId,
          p_billing_period_start: periodStart,
          p_billing_period_end: periodEnd,
          p_created_by: userId,
          p_payment_deadline: deadline,
        });

      if (error) throw error;
      await fetchPayments();
      return { data, error: null };
    } catch (error) {
      console.error('Error creating payment request:', error);
      return { data: null, error };
    }
  }, [userId, fetchPayments]);

  /**
   * Mark payment as received
   */
  const markPaymentReceived = useCallback(async (paymentId, reference = '') => {
    try {
      const { data, error } = await supabase
        .from('coaching_payments')
        .update({
          status: 'paid',
          paid_at: new Date().toISOString(),
          marked_paid_by: userId,
          payment_reference: reference,
        })
        .eq('id', paymentId)
        .select()
        .single();

      if (error) throw error;
      await fetchPayments();
      return { data, error: null };
    } catch (error) {
      console.error('Error marking payment received:', error);
      return { data: null, error };
    }
  }, [userId, fetchPayments]);

  /**
   * Send payment reminder (updates reminder_sent_at timestamp)
   */
  const sendPaymentReminder = useCallback(async (paymentId) => {
    try {
      const { data, error } = await supabase
        .from('coaching_payments')
        .update({
          reminder_sent_at: new Date().toISOString(),
        })
        .eq('id', paymentId)
        .select()
        .single();

      if (error) throw error;
      await fetchPayments();
      return { data, error: null };
    } catch (error) {
      console.error('Error updating reminder timestamp:', error);
      return { data: null, error };
    }
  }, [fetchPayments]);

  /**
   * User marks payment as paid (pending admin confirmation)
   */
  const userMarkPaymentPaid = useCallback(async (paymentId, note = '') => {
    try {
      const { data, error } = await supabase
        .rpc('user_mark_payment_paid', {
          p_payment_id: paymentId,
          p_user_id: userId,
          p_note: note,
        });

      if (error) throw error;
      await fetchPayments();
      return { data, error: null };
    } catch (error) {
      console.error('Error marking payment as paid:', error);
      return { data: null, error };
    }
  }, [userId, fetchPayments]);

  /**
   * Get payment statistics
   */
  const getPaymentStatistics = useCallback(async () => {
    try {
      const { data, error } = await supabase
        .rpc('get_payment_statistics');

      if (error) throw error;
      return { data: data?.[0] || null, error: null };
    } catch (error) {
      console.error('Error fetching payment statistics:', error);
      return { data: null, error };
    }
  }, []);

  /**
   * Player marks session(s) as paid
   */
  const playerMarkSessionsPaid = useCallback(async (attendanceIds, note = '') => {
    try {
      const { data, error } = await supabase
        .rpc('player_mark_sessions_paid', {
          p_attendance_ids: attendanceIds,
          p_player_id: userId,
          p_note: note,
        });

      if (error) throw error;
      await fetchAttendance({ playerId: userId });
      return { data, error: null };
    } catch (error) {
      console.error('Error marking sessions as paid:', error);
      return { data: null, error };
    }
  }, [userId, fetchAttendance]);

  /**
   * Admin confirms payment received - auto-allocates to oldest unpaid sessions
   */
  const adminConfirmPayment = useCallback(async (playerId, amount, reference = '', sessionCost = 4.00) => {
    try {
      const { data, error } = await supabase
        .rpc('admin_confirm_payment', {
          p_player_id: playerId,
          p_amount: amount,
          p_reference: reference,
          p_session_cost: sessionCost,
        });

      if (error) throw error;
      await fetchAttendance();
      return { data: data?.[0] || null, error: null };
    } catch (error) {
      console.error('Error confirming payment:', error);
      return { data: null, error };
    }
  }, [fetchAttendance]);

  /**
   * Admin confirms specific sessions as paid
   */
  const adminConfirmSessions = useCallback(async (attendanceIds, reference = '') => {
    try {
      const { data, error } = await supabase
        .rpc('admin_confirm_sessions', {
          p_attendance_ids: attendanceIds,
          p_reference: reference,
        });

      if (error) throw error;
      await fetchAttendance();
      return { data, error: null };
    } catch (error) {
      console.error('Error confirming sessions:', error);
      return { data: null, error };
    }
  }, [fetchAttendance]);

  /**
   * Admin reverses payment status back to unpaid (when money not received)
   */
  const adminReversePaymentStatus = useCallback(async (attendanceIds, reason = '') => {
    try {
      const { data, error } = await supabase
        .rpc('admin_reverse_payment_status', {
          p_attendance_ids: attendanceIds,
          p_reason: reason,
        });

      if (error) throw error;
      await fetchAttendance();
      return { data, error: null };
    } catch (error) {
      console.error('Error reversing payment status:', error);
      return { data: null, error };
    }
  }, [fetchAttendance]);

  /**
   * Get payment summary for all players
   */
  const getAllPlayersPaymentSummary = useCallback(async (sessionCost = 4.00) => {
    try {
      const { data, error } = await supabase
        .rpc('get_all_players_payment_summary', {
          p_session_cost: sessionCost,
        });

      if (error) throw error;
      return { data: data || [], error: null };
    } catch (error) {
      console.error('Error fetching all players payment summary:', error);
      return { data: [], error };
    }
  }, []);

  /**
   * Get payment summary for a specific player
   */
  const getPlayerPaymentSummary = useCallback(async (playerId, sessionCost = 4.00) => {
    try {
      const { data, error } = await supabase
        .rpc('get_player_payment_summary', {
          p_player_id: playerId,
          p_session_cost: sessionCost,
        });

      if (error) throw error;
      return { data: data?.[0] || null, error: null };
    } catch (error) {
      console.error('Error fetching player payment summary:', error);
      return { data: null, error };
    }
  }, []);

  /**
   * Get detailed session list for a player grouped by payment status
   */
  const getPlayerSessionsByPaymentStatus = useCallback(async (playerId) => {
    try {
      const { data, error } = await supabase
        .rpc('get_player_sessions_by_payment_status', {
          p_player_id: playerId,
        });

      if (error) throw error;
      return { data: data || [], error: null };
    } catch (error) {
      console.error('Error fetching player sessions:', error);
      return { data: [], error };
    }
  }, []);

  // ==========================================================================
  // COACH PAYMENT TRACKING (Club Liability)
  // ==========================================================================

  /**
   * Get coach payment summary (total paid, total owed, balance)
   */
  const getCoachPaymentSummary = useCallback(async () => {
    try {
      const { data, error } = await supabase
        .rpc('get_coach_payment_summary');

      if (error) throw error;
      return { data: data?.[0] || null, error: null };
    } catch (error) {
      console.error('Error fetching coach payment summary:', error);
      return { data: null, error };
    }
  }, []);

  /**
   * Get sessions awaiting payment to coach
   */
  const getCoachSessionsToPay = useCallback(async () => {
    try {
      const { data, error } = await supabase
        .rpc('get_coach_sessions_to_pay');

      if (error) throw error;
      return { data: data || [], error: null };
    } catch (error) {
      console.error('Error fetching coach sessions to pay:', error);
      return { data: [], error };
    }
  }, []);

  /**
   * Record a payment to the coach
   */
  const recordCoachPayment = useCallback(async (paymentData) => {
    try {
      const { data, error } = await supabase
        .rpc('record_coach_payment', {
          p_payment_date: paymentData.payment_date,
          p_amount: paymentData.amount,
          p_payment_type: paymentData.payment_type || 'regular',
          p_payment_method: paymentData.payment_method || 'bank_transfer',
          p_reference: paymentData.reference || '',
          p_notes: paymentData.notes || '',
          p_recorded_by: userId,
        });

      if (error) throw error;
      return { data, error: null };
    } catch (error) {
      console.error('Error recording coach payment:', error);
      return { data: null, error };
    }
  }, [userId]);

  /**
   * Get coach payment history
   */
  const getCoachPaymentHistory = useCallback(async () => {
    try {
      const { data, error } = await supabase
        .rpc('get_coach_payment_history');

      if (error) throw error;
      return { data: data || [], error: null };
    } catch (error) {
      console.error('Error fetching coach payment history:', error);
      return { data: [], error };
    }
  }, []);

  /**
   * Update coach payment rate for a session type
   */
  const updateCoachRate = useCallback(async (sessionType, newRate, effectiveFrom, notes = '') => {
    try {
      const { data, error } = await supabase
        .rpc('update_coach_rate', {
          p_session_type: sessionType,
          p_new_rate: newRate,
          p_effective_from: effectiveFrom,
          p_notes: notes,
        });

      if (error) throw error;
      return { data, error: null };
    } catch (error) {
      console.error('Error updating coach rate:', error);
      return { data: null, error };
    }
  }, []);

  /**
   * Update coach payment status for a session (when cancelling, etc.)
   */
  const updateSessionCoachPaymentStatus = useCallback(async (sessionId, status, notes = '') => {
    try {
      const { data, error } = await supabase
        .from('coaching_sessions')
        .update({
          coach_payment_status: status,
          coach_payment_notes: notes,
        })
        .eq('id', sessionId)
        .select()
        .single();

      if (error) throw error;
      await fetchSessions();
      return { data, error: null };
    } catch (error) {
      console.error('Error updating session coach payment status:', error);
      return { data: null, error };
    }
  }, [fetchSessions]);

  // ==========================================================================
  // PAYMENT REMINDER SYSTEM
  // ==========================================================================

  /**
   * Get payments eligible for reminders based on filter criteria
   */
  const getPaymentsForReminder = useCallback(async (filterType, threshold = null) => {
    try {
      const { data, error } = await supabase
        .rpc('get_payments_for_reminder', {
          p_filter_type: filterType,
          p_threshold: threshold,
        });

      if (error) throw error;
      return { data, error: null };
    } catch (error) {
      console.error('Error getting payments for reminder:', error);
      return { data: null, error };
    }
  }, []);

  /**
   * Send payment reminders via Edge Function
   */
  const sendPaymentReminders = useCallback(async (filterType, threshold = null, selectedPayments = null) => {
    try {
      const { data: { session } } = await supabase.auth.getSession();

      if (!session) {
        throw new Error('Not authenticated');
      }

      const response = await fetch(
        `${supabase.supabaseUrl}/functions/v1/send-payment-reminders`,
        {
          method: 'POST',
          headers: {
            'Content-Type': 'application/json',
            'Authorization': `Bearer ${session.access_token}`,
          },
          body: JSON.stringify({
            filterType,
            threshold,
            selectedPayments, // Pass selected payments array
          }),
        }
      );

      if (!response.ok) {
        const errorData = await response.json();
        throw new Error(errorData.error || 'Failed to send reminders');
      }

      const data = await response.json();
      return { data, error: null };
    } catch (error) {
      console.error('Error sending payment reminders:', error);
      return { data: null, error };
    }
  }, []);

  /**
   * Get reminder history
   */
  const getReminderHistory = useCallback(async (limit = 100) => {
    try {
      const { data, error } = await supabase
        .rpc('get_reminder_history', {
          p_limit: limit,
        });

      if (error) throw error;
      return { data, error: null };
    } catch (error) {
      console.error('Error getting reminder history:', error);
      return { data: null, error };
    }
  }, []);

  /**
   * Validate and redeem a payment token (public - no auth required)
   */
  const validatePaymentToken = useCallback(async (token) => {
    try {
      const { data, error } = await supabase
        .rpc('validate_payment_token', {
          p_token: token,
        });

      if (error) throw error;
      return { data: data?.[0] || null, error: null };
    } catch (error) {
      console.error('Error validating payment token:', error);
      return { data: null, error };
    }
  }, []);

  // ==========================================================================
  // INITIALIZATION
  // ==========================================================================

  useEffect(() => {
    if (userId) {
      if (isAdmin) {
        // Admins fetch everything
        fetchSchedules();
        fetchSessions();
        fetchAttendance();
        fetchPayments();
      } else {
<<<<<<< HEAD
        // Regular users fetch what they need
        fetchSchedules();
        fetchSessions({ status: 'scheduled' }); // Only upcoming sessions
        fetchAttendance({ playerId: userId }); // Only their attendance
        fetchPayments({ playerId: userId }); // Only their payments
=======
        // Regular users only fetch what they need
        checkUserAccess().then(({ hasAccess }) => {
          if (hasAccess) {
            fetchSchedules();
            fetchSessions(); // Fetch all sessions so they can see past/cancelled ones
            fetchAttendance({ playerId: userId }); // Only their attendance
            fetchPayments({ playerId: userId }); // Only their payments
          }
        });
>>>>>>> 917e226c
      }
    }
  }, [userId, isAdmin]); // eslint-disable-line react-hooks/exhaustive-deps

  // ==========================================================================
  // RETURN API
  // ==========================================================================

  return {
    // State
    schedules: state.schedules,
    sessions: state.sessions,
    attendance: state.attendance,
    payments: state.payments,
    loading: state.loading,
    error: state.error,

    // Actions
    actions: {
      // Schedules
      fetchSchedules,
      createSchedule,
      updateSchedule,
      deactivateSchedule,
      generateSessions,

      // Sessions
      fetchSessions,
      createSession,
      updateSession,
      cancelSession,
      completeSession,
      deleteSession,

      // Attendance
      fetchAttendance,
      markAttendance,
      removeAttendance,
      getSessionAttendance,
      getPlayerAttendanceStats,

      // Payments (old system - to be deprecated)
      fetchPayments,
      getUnpaidSessions,
      createPaymentRequest,
      markPaymentReceived,
      sendPaymentReminder,
      userMarkPaymentPaid,
      getPaymentStatistics,

      // Payments (new session-level system)
      playerMarkSessionsPaid,
      adminConfirmPayment,
      adminConfirmSessions,
      adminReversePaymentStatus,
      getAllPlayersPaymentSummary,
      getPlayerPaymentSummary,
      getPlayerSessionsByPaymentStatus,

      // Coach Payment Tracking (Club Liability)
      getCoachPaymentSummary,
      getCoachSessionsToPay,
      recordCoachPayment,
      getCoachPaymentHistory,
      updateCoachRate,
      updateSessionCoachPaymentStatus,

      // Payment Reminder System
      getPaymentsForReminder,
      sendPaymentReminders,
      getReminderHistory,
      validatePaymentToken,
    },
  };
};

export default useCoaching;<|MERGE_RESOLUTION|>--- conflicted
+++ resolved
@@ -950,23 +950,11 @@
         fetchAttendance();
         fetchPayments();
       } else {
-<<<<<<< HEAD
         // Regular users fetch what they need
         fetchSchedules();
         fetchSessions({ status: 'scheduled' }); // Only upcoming sessions
         fetchAttendance({ playerId: userId }); // Only their attendance
         fetchPayments({ playerId: userId }); // Only their payments
-=======
-        // Regular users only fetch what they need
-        checkUserAccess().then(({ hasAccess }) => {
-          if (hasAccess) {
-            fetchSchedules();
-            fetchSessions(); // Fetch all sessions so they can see past/cancelled ones
-            fetchAttendance({ playerId: userId }); // Only their attendance
-            fetchPayments({ playerId: userId }); // Only their payments
-          }
-        });
->>>>>>> 917e226c
       }
     }
   }, [userId, isAdmin]); // eslint-disable-line react-hooks/exhaustive-deps
